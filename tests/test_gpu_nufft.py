--- conflicted
+++ resolved
@@ -1,16 +1,11 @@
 import pytest
 import numpy as np
-<<<<<<< HEAD
-=======
-from fftvis.gpu.nufft import gpu_nufft2d, gpu_nufft3d
-from fftvis.gpu.gpu_simulate import GPUSimulationEngine
->>>>>>> 19375f5b
 
 # Skip all GPU tests if CuPy is not available
 cupy = pytest.importorskip("cupy")
 cufinufft = pytest.importorskip("cufinufft")
 
-from fftvis.gpu.gpu_nufft import gpu_nufft2d, gpu_nufft3d
+from fftvis.gpu.nufft import gpu_nufft2d, gpu_nufft3d
 from fftvis.gpu.gpu_simulate import GPUSimulationEngine
 
 
