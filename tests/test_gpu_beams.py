import pytest
import numpy as np
<<<<<<< HEAD

# Skip all GPU tests if CuPy is not available
cupy = pytest.importorskip("cupy")

from fftvis.gpu.gpu_beams import GPUBeamEvaluator
from fftvis.gpu.gpu_utils import inplace_rot
=======
from fftvis.gpu.beams import GPUBeamEvaluator
from fftvis.gpu.utils import inplace_rot
>>>>>>> 19375f5b


def test_gpu_beam_evaluator_init():
    """Test that the GPUBeamEvaluator initializes correctly."""
    # Create a GPU evaluator
    evaluator = GPUBeamEvaluator()

    # Check initialization values
    assert evaluator.beam_list == []
    assert evaluator.beam_idx is None
    assert evaluator.polarized is False
    assert evaluator.nant == 0
    assert evaluator.freq == 0.0
    assert evaluator.nsrc == 0
    assert evaluator.precision == 2


@pytest.mark.skipif(not cupy.cuda.is_available(), reason="CUDA not available")
def test_gpu_beam_evaluator_get_apparent_flux_polarized():
    """Test that the GPUBeamEvaluator get_apparent_flux_polarized works."""
    # Create a GPU evaluator
    evaluator = GPUBeamEvaluator()

    # Create test data on GPU
    nax, nfd, nsrc = 2, 2, 3
    beam = cupy.random.random((nax, nfd, nsrc)) + 1j * cupy.random.random((nax, nfd, nsrc))
    flux = cupy.random.random(nsrc)

    # Make a copy to compare
    beam_original = beam.copy()

    # Test get_apparent_flux_polarized
    evaluator.get_apparent_flux_polarized(beam, flux)

    # Check that beam was modified (should be different from original)
    assert not cupy.allclose(beam, beam_original)

    # Check that the shape is preserved
    assert beam.shape == (nax, nfd, nsrc)


@pytest.mark.skipif(not cupy.cuda.is_available(), reason="CUDA not available")
def test_gpu_inplace_rot():
    """Test that the GPU inplace_rot function works correctly."""
    # Create sample inputs on GPU
    rot = cupy.eye(3, dtype=cupy.float64)
    b = cupy.random.random((3, 10), dtype=cupy.float64)

    # Make a copy to compare
    b_original = b.copy()

    # Test inplace rotation with identity matrix (should not change b)
    inplace_rot(rot, b)

    # With identity matrix, b should be unchanged
    assert cupy.allclose(b, b_original)

    # Test with a 90-degree rotation around z-axis
    rot_z = cupy.array([[0, -1, 0], [1, 0, 0], [0, 0, 1]], dtype=cupy.float64)
    b_test = cupy.array([[1.0], [0.0], [0.0]], dtype=cupy.float64)

    inplace_rot(rot_z, b_test)

    # After 90-degree rotation around z, [1,0,0] should become [0,1,0]
    expected = cupy.array([[0.0], [1.0], [0.0]], dtype=cupy.float64)
    assert cupy.allclose(b_test, expected, atol=1e-10)<|MERGE_RESOLUTION|>--- conflicted
+++ resolved
@@ -1,16 +1,11 @@
 import pytest
 import numpy as np
-<<<<<<< HEAD
 
 # Skip all GPU tests if CuPy is not available
 cupy = pytest.importorskip("cupy")
 
-from fftvis.gpu.gpu_beams import GPUBeamEvaluator
-from fftvis.gpu.gpu_utils import inplace_rot
-=======
 from fftvis.gpu.beams import GPUBeamEvaluator
 from fftvis.gpu.utils import inplace_rot
->>>>>>> 19375f5b
 
 
 def test_gpu_beam_evaluator_init():
