"""
This file is used to install the package using pip.
"""

from setuptools import setup, find_packages

setup(
    name="fftvis",
    version="0.0.1",
    description="A package for simulating visibilities using FFTs",
    author="Tyler Cox",
    author_email="tyler.a.cox@berkeley.edu",
    license="MIT",
    packages=find_packages(),
    install_requires=[
        "numpy",
        "matvis",
        "finufft",
<<<<<<< HEAD
        "pyuvdata",
=======
>>>>>>> 7cb654ef
        "jax",
        "jaxlib",
    ],
    extras_require={
        "dev": ["pytest", "pre-commit", "pytest-cov", "hera_sim", "pytest-xdist"]
    },
    python_requires=">=3.9",
    classifiers=[
        "Development Status :: 3 - Alpha",
        "Intended Audience :: Developers",
        "Intended Audience :: Science/Research",
        "License :: OSI Approved :: MIT License",
        "Programming Language :: Python :: 3",
        "Programming Language :: Python :: 3.6",
        "Programming Language :: Python :: 3.7",
        "Programming Language :: Python :: 3.8",
        "Programming Language :: Python :: 3.9",
        "Programming Language :: Python :: 3.10",
        "Topic :: Scientific/Engineering",
        "Topic :: Scientific/Engineering :: Mathematics",
        "Topic :: Scientific/Engineering :: Visualization",
    ],
)<|MERGE_RESOLUTION|>--- conflicted
+++ resolved
@@ -16,10 +16,7 @@
         "numpy",
         "matvis",
         "finufft",
-<<<<<<< HEAD
         "pyuvdata",
-=======
->>>>>>> 7cb654ef
         "jax",
         "jaxlib",
     ],
