from __future__ import annotations

import finufft
import numpy as np
from matvis import conversions
import time
import psutil
from rich.progress import Progress
import logging
import tracemalloc as tm

from . import utils, beams, logutils

# Default accuracy for the non-uniform fast fourier transform based on precision
default_accuracy_dict = {
    1: 6e-8,
    2: 1e-13,
}

logger = logging.getLogger(__name__)

def simulate_vis(
    ants: dict,
    fluxes: np.ndarray,
    ra: np.ndarray,
    dec: np.ndarray,
    freqs: np.ndarray,
    lsts: np.ndarray,
    beam,
    baselines: list[tuple] = None,
    precision: int = 2,
    polarized: bool = False,
    latitude: float = -0.5361913261514378,
    eps: float = None,
    use_feed: str = "x",
):
    """
    Parameters:
    ----------
    ants : dict
        Dictionary of antenna positions
    fluxes : np.ndarray
        Intensity distribution of sources/pixels on the sky, assuming intensity
        (Stokes I) only. The Stokes I intensity will be split equally between
        the two linear polarization channels, resulting in a factor of 0.5 from
        the value inputted here. This is done even if only one polarization
        channel is simulated.
    ra, dec : array_like
        Arrays of source RA and Dec positions in radians. RA goes from [0, 2 pi]
        and Dec from [-pi, +pi].
    freqs : np.ndarray
        Frequencies to evaluate visibilities in Hz.
    lsts : np.ndarray
        Local sidereal time in radians. Range is [0, 2 pi].
    beam : UVBeam
        Beam object to use for the array. Per-antenna beams are not yet supported.
    baselines : list of tuples, default = None
        If provided, only the baselines within the list will be simulated and array of shape
        (nbls, nfreqs, ntimes) will be returned if polarized is False, and (nbls, nfreqs, ntimes, 2, 2) if polarized is True.
    precision : int, optional
       Which precision level to use for floats and complex numbers
       Allowed values:
       - 1: float32, complex64
       - 2: float64, complex128
    polarized : bool, optional
        Whether to simulate polarized visibilities. If True, the output will have
        shape (nfreqs, ntimes, 2, 2, nants, nants), and if False, the output will
        have shape (nfreqs, ntimes, nants, nants).
    latitude : float, optional
        Latitude of the array in radians. The default is the
        HERA latitude = -30.7215 * pi / 180.
    eps : float, default = None
        Desired accuracy of the non-uniform fast fourier transform. If None, the default accuracy
        for the given precision will be used. For precision 1, the default accuracy is 6e-8, and for
        precision 2, the default accuracy is 1e-12.

    Returns:
    -------
    vis : np.ndarray
        Array of shape (nfreqs, ntimes, nants, nants) if polarized is False, and
        (nfreqs, ntimes, nfeed, nfeed, nants, nants) if polarized is True.
    """
    # Get the accuracy for the given precision if not provided
    if eps is None:
        eps = default_accuracy_dict[precision]

    # Source coordinate transform, from equatorial to Cartesian
    crd_eq = conversions.point_source_crd_eq(ra, dec)

    # Make sure antpos has the right format
    ants = {k: np.array(v) for k, v in ants.items()}

    # Get coordinate transforms as a function of LST
    eq2tops = np.array([conversions.eci_to_enu_matrix(lst, latitude) for lst in lsts])

    # Prepare the beam
    beam = conversions.prepare_beam(beam, polarized=polarized, use_feed=use_feed)

    return simulate(
        ants=ants,
        freqs=freqs,
        fluxes=fluxes,
        beam=beam,
        crd_eq=crd_eq,
        eq2tops=eq2tops,
        baselines=baselines,
        precision=precision,
        polarized=polarized,
        eps=eps,
    )


def simulate(
    ants: dict,
    freqs: np.ndarray,
    fluxes: np.ndarray,
    beam,
    crd_eq: np.ndarray,
    eq2tops: np.ndarray,
    baselines: list[tuple[int, int]] | None = None,
    precision: int = 2,
    polarized: bool = False,
    eps: float | None = None,
    beam_spline_opts: dict = None,
    max_progress_reports: int = 100,
    live_progress: bool = True,
):
    """
    Parameters:
    ----------
    ants : dict
        Dictionary of antenna positions in the form {ant_index: np.array([x,y,z])}.
    freqs : np.ndarray
        Frequencies to evaluate visibilities at in Hz.
    fluxes : np.ndarray
        Intensity distribution of sources/pixels on the sky, assuming intensity
        (Stokes I) only. The Stokes I intensity will be split equally between
        the two linear polarization channels, resulting in a factor of 0.5 from
        the value inputted here. This is done even if only one polarization
        channel is simulated.
    beam : UVBeam
        Beam object to use for the array. Per-antenna beams are not yet supported.
    crd_eq : np.ndarray
        Cartesian unit vectors of sources in an ECI (Earth Centered
        Inertial) system, which has the Earth's center of mass at
        the origin, and is fixed with respect to the distant stars.
        The components of the ECI vector for each source are:
        (cos(RA) cos(Dec), sin(RA) cos(Dec), sin(Dec)).
        Shape=(3, NSRCS).
    eq2tops : np.ndarray
        Set of 3x3 transformation matrices to rotate the RA and Dec
        cosines in an ECI coordinate system (see `crd_eq`) to
        topocentric ENU (East-North-Up) unit vectors at each
        time/LST/hour angle in the dataset. Shape=(NTIMES, 3, 3).
    baselines : list of tuples, default = None
        If provided, only the baselines within the list will be simulated and array of shape
        (nbls, nfreqs, ntimes) will be returned
    precision : int, optional
        Which precision level to use for floats and complex numbers
        Allowed values:
        - 1: float32, complex64
        - 2: float64, complex128
    eps : float, default = 6e-8
        Desired accuracy of the non-uniform fast fourier transform.
    beam_spline_opts : dict, optional
        Options to pass to :meth:`pyuvdata.uvbeam.UVBeam.interp` as `spline_opts`.
    Returns:
    -------
    vis : np.ndarray
        Array of shape (nfreqs, ntimes, nants, nants) if polarized is False, and
        (nfreqs, ntimes, nfeed, nfeedd, nants, nants) if polarized is True.
    """
    if not tm.is_tracing() and logger.isEnabledFor(logging.INFO):
        tm.start()

    highest_peak = logutils.memtrace(0)

    # Get sizes of inputs
    nfreqs = np.size(freqs)
    nants = len(ants)
    ntimes = len(eq2tops)

    if polarized:
        nax = nfeeds = 2
    else:
        nax = nfeeds = 1

    if precision == 1:
        real_dtype = np.float32
        complex_dtype = np.complex64
    else:
        real_dtype = np.float64
        complex_dtype = np.complex128

    if eps is None:
        eps = default_accuracy_dict[precision]

    freqs = freqs.astype(real_dtype)
    fluxes = fluxes.astype(real_dtype)

    # Get the redundant groups - TODO handle this better
    if not baselines:
        reds = utils.get_pos_reds(ants, include_autos=True)
        baselines = [red[0] for red in reds]
        nbls = len(baselines)
        bl_to_red_map = {red[0]: np.array(red) for red in reds}
        expand_vis = True
    else:
        nbls = len(baselines)
        expand_vis = False

    # Check if the beam is complex
    beam_values, _ = beam.interp(
        az_array=np.array([0]), za_array=np.array([0]), freq_array=np.array([freqs[0]])
    )
    is_beam_complex = np.issubdtype(beam_values.dtype, np.complexfloating)

    # Convert to correct precision
    crd_eq = crd_eq.astype(real_dtype)
    eq2tops = eq2tops.astype(real_dtype)

    # Factor of 0.5 accounts for splitting Stokes between polarization channels
    Isky = (0.5 * fluxes).astype(complex_dtype)

    # Compute baseline vectors
    blx, bly = np.array([ants[bl[1]] - ants[bl[0]] for bl in baselines])[
        :, :2
    ].T.astype(real_dtype)

    # Generate visibility array
    if expand_vis:
        vis = np.zeros(
            (ntimes, nants, nants, nfeeds, nfeeds, nfreqs), dtype=complex_dtype
        )
    else:
        vis = np.zeros((ntimes, nbls, nfeeds, nfeeds, nfreqs), dtype=complex_dtype)

<<<<<<< HEAD
    
    # Have up to 100 reports as it iterates through time.
    report_chunk = ntimes // max_progress_reports + 1
    pr = psutil.Process()
    tstart = time.time()
    mlast = pr.memory_info().rss
    plast = tstart

    highest_peak = logutils.memtrace(highest_peak)

    with Progress() as progress:
        
        simtimes_task = progress.add_task("Simulating Times", total=ntimes, visible=live_progress)

        # Loop over time samples
        for ti, eq2top in enumerate(eq2tops):
            # Convert to topocentric coordinates
            tx, ty, tz = np.dot(eq2top, crd_eq)

            # Only simulate above the horizon
            above_horizon = tz > 0
            tx = tx[above_horizon]
            ty = ty[above_horizon]

            # Number of above horizon points
            nsim_sources = above_horizon.sum()

            if nsim_sources == 0:
                continue

            # Form the visibility array
            _vis = np.zeros((nfeeds, nfeeds, nbls, nfreqs), dtype=complex_dtype)

=======
    blx /= utils.speed_of_light
    bly /= utils.speed_of_light

    u = np.zeros_like(blx)
    v = np.zeros_like(blx)

    # Loop over time samples
    for ti, eq2top in enumerate(eq2tops):
        # Convert to topocentric coordinates
        tx, ty, tz = np.dot(eq2top, crd_eq)

        # Only simulate above the horizon
        above_horizon = tz > 0
        tx = tx[above_horizon]
        ty = ty[above_horizon]

        # Number of above horizon points
        nsim_sources = above_horizon.sum()

        if nsim_sources == 0:
            continue

        # Form the visibility array
        _vis = np.zeros((nfeeds, nfeeds, nbls, nfreqs), dtype=complex_dtype)

        if is_beam_complex and expand_vis:
            _vis_negatives = np.zeros(
                (nfeeds, nfeeds, nbls, nfreqs), dtype=complex_dtype
            )

        # Compute azimuth and zenith angles
        az, za = conversions.enu_to_az_za(enu_e=tx, enu_n=ty, orientation="uvbeam")

        for fi in range(nfreqs):
            # Compute uv coordinates
            u[:], v[:] = blx * freqs[fi], bly * freqs[fi],
            
            # Compute beams - only single beam is supported
            A_s = np.zeros((nax, nfeeds, nsim_sources), dtype=complex_dtype)
            A_s = beams._evaluate_beam(
                A_s, beam, az, za, polarized, freqs[fi], spline_opts=beam_spline_opts
            )
            A_s = A_s.transpose((1, 0, 2))
            beam_product = np.einsum("abs,cbs->acs", A_s.conj(), A_s)
            beam_product = beam_product.reshape(nax * nfeeds, nsim_sources)

            # Compute sky beam product
            i_sky = beam_product * Isky[above_horizon, fi]

            # Compute visibilities w/ non-uniform FFT
            _vis_here = finufft.nufft2d3(
                2 * np.pi * tx,
                2 * np.pi * ty,
                i_sky,
                u,
                v,
                modeord=0,
                eps=eps,
            )

            # Expand out the visibility array
            _vis[..., fi] = _vis_here.reshape(nfeeds, nfeeds, nbls)

            # If beam is complex, we need to compute the reverse negative frequencies
>>>>>>> c7116c9f
            if is_beam_complex and expand_vis:
                _vis_negatives = np.zeros(
                    (nfeeds, nfeeds, nbls, nfreqs), dtype=complex_dtype
                )

            # Compute azimuth and zenith angles
            az, za = conversions.enu_to_az_za(enu_e=tx, enu_n=ty, orientation="uvbeam")

            for fi in range(nfreqs):
                # Compute uv coordinates
                u, v = (
                    blx * freqs[fi] / utils.speed_of_light,
                    bly * freqs[fi] / utils.speed_of_light,
                )

                # Compute beams - only single beam is supported
                A_s = np.zeros((nax, nfeeds, nsim_sources), dtype=complex_dtype)
                A_s = beams._evaluate_beam(
                    A_s, beam, az, za, polarized, freqs[fi], spline_opts=beam_spline_opts
                )
                A_s = A_s.transpose((1, 0, 2))
                beam_product = np.einsum("abs,cbs->acs", A_s.conj(), A_s)
                beam_product = beam_product.reshape(nax * nfeeds, nsim_sources)

                # Compute sky beam product
                i_sky = beam_product * Isky[above_horizon, fi]

                # Compute visibilities w/ non-uniform FFT
                _vis_here = finufft.nufft2d3(
                    2 * np.pi * tx,
                    2 * np.pi * ty,
                    i_sky,
                    u,
                    v,
                    modeord=0,
                    eps=eps,
                )

                # Expand out the visibility array
                _vis[..., fi] = _vis_here.reshape(nfeeds, nfeeds, nbls)

                # If beam is complex, we need to compute the reverse negative frequencies
                if is_beam_complex and expand_vis:
                    # Compute
                    _vis_here_neg = finufft.nufft2d3(
                        2 * np.pi * tx,
                        2 * np.pi * ty,
                        i_sky,
                        -u,
                        -v,
                        modeord=0,
                        eps=eps,
                    )
                    _vis_negatives[..., fi] = _vis_here_neg.reshape(nfeeds, nfeeds, nbls)

            # Expand out the visibility array in antenna by antenna matrix
            if expand_vis:
                for bi, bls in enumerate(baselines):
                    np.add.at(
                        vis,
                        (ti, bl_to_red_map[bls][:, 0], bl_to_red_map[bls][:, 1]),
                        _vis[..., bi, :],
                    )

                    # Add the conjugate, avoid auto baselines twice
                    if bls[0] != bls[1]:
                        # If beam is complex, we need to use the negative frequencies
                        # otherwise, we can just use the conjugate
                        if is_beam_complex:
                            np.add.at(
                                vis,
                                (ti, bl_to_red_map[bls][:, 1], bl_to_red_map[bls][:, 0]),
                                _vis_negatives[..., bi, :],
                            )
                        else:
                            np.add.at(
                                vis,
                                (ti, bl_to_red_map[bls][:, 1], bl_to_red_map[bls][:, 0]),
                                _vis[..., bi, :].conj(),
                            )

            else:
                # Baselines were provided, so we can just add the visibilities
                vis[ti] = np.swapaxes(_vis, 2, 0)

            
            if not (ti % report_chunk or ti == ntimes - 1):
                plast, mlast = logutils.log_progress(tstart, plast, ti + 1, ntimes, pr, mlast)
                highest_peak = logutils.memtrace(highest_peak)

            progress.update(simtimes_task, advance=1)

    if expand_vis:
        return (
            np.transpose(vis, (5, 0, 3, 4, 1, 2))
            if polarized
            else np.moveaxis(vis[..., 0, 0, :], 3, 0)
        )
    else:
        return (
            np.transpose(vis, (4, 0, 2, 3, 1))
            if polarized
            else np.moveaxis(vis[..., 0, 0, :], 2, 0)
        )<|MERGE_RESOLUTION|>--- conflicted
+++ resolved
@@ -234,8 +234,6 @@
         )
     else:
         vis = np.zeros((ntimes, nbls, nfeeds, nfeeds, nfreqs), dtype=complex_dtype)
-
-<<<<<<< HEAD
     
     # Have up to 100 reports as it iterates through time.
     report_chunk = ntimes // max_progress_reports + 1
@@ -269,72 +267,6 @@
             # Form the visibility array
             _vis = np.zeros((nfeeds, nfeeds, nbls, nfreqs), dtype=complex_dtype)
 
-=======
-    blx /= utils.speed_of_light
-    bly /= utils.speed_of_light
-
-    u = np.zeros_like(blx)
-    v = np.zeros_like(blx)
-
-    # Loop over time samples
-    for ti, eq2top in enumerate(eq2tops):
-        # Convert to topocentric coordinates
-        tx, ty, tz = np.dot(eq2top, crd_eq)
-
-        # Only simulate above the horizon
-        above_horizon = tz > 0
-        tx = tx[above_horizon]
-        ty = ty[above_horizon]
-
-        # Number of above horizon points
-        nsim_sources = above_horizon.sum()
-
-        if nsim_sources == 0:
-            continue
-
-        # Form the visibility array
-        _vis = np.zeros((nfeeds, nfeeds, nbls, nfreqs), dtype=complex_dtype)
-
-        if is_beam_complex and expand_vis:
-            _vis_negatives = np.zeros(
-                (nfeeds, nfeeds, nbls, nfreqs), dtype=complex_dtype
-            )
-
-        # Compute azimuth and zenith angles
-        az, za = conversions.enu_to_az_za(enu_e=tx, enu_n=ty, orientation="uvbeam")
-
-        for fi in range(nfreqs):
-            # Compute uv coordinates
-            u[:], v[:] = blx * freqs[fi], bly * freqs[fi],
-            
-            # Compute beams - only single beam is supported
-            A_s = np.zeros((nax, nfeeds, nsim_sources), dtype=complex_dtype)
-            A_s = beams._evaluate_beam(
-                A_s, beam, az, za, polarized, freqs[fi], spline_opts=beam_spline_opts
-            )
-            A_s = A_s.transpose((1, 0, 2))
-            beam_product = np.einsum("abs,cbs->acs", A_s.conj(), A_s)
-            beam_product = beam_product.reshape(nax * nfeeds, nsim_sources)
-
-            # Compute sky beam product
-            i_sky = beam_product * Isky[above_horizon, fi]
-
-            # Compute visibilities w/ non-uniform FFT
-            _vis_here = finufft.nufft2d3(
-                2 * np.pi * tx,
-                2 * np.pi * ty,
-                i_sky,
-                u,
-                v,
-                modeord=0,
-                eps=eps,
-            )
-
-            # Expand out the visibility array
-            _vis[..., fi] = _vis_here.reshape(nfeeds, nfeeds, nbls)
-
-            # If beam is complex, we need to compute the reverse negative frequencies
->>>>>>> c7116c9f
             if is_beam_complex and expand_vis:
                 _vis_negatives = np.zeros(
                     (nfeeds, nfeeds, nbls, nfreqs), dtype=complex_dtype
